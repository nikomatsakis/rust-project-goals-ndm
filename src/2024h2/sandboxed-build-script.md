--- conflicted
+++ resolved
@@ -132,34 +132,6 @@
 **Owner:** @weihanglo, though I also welcome someone else to take ownership of it.
 I would be happy to support them as a Cargo maintainer.
 
-<<<<<<< HEAD
-| Subgoal                                            | Owner(s) or team(s)  | Notes       |
-| -------------------------------------------------- | -------------------- | ----------- |
-| Design                                             | [weihanglo][]        | (or mentee) |
-| Discussion and moral support                       | ![Team][] [Cargo]    |             |
-| Security reviews                                   | ![Help wanted][]     |             |
-| Standard reviews                                   | ![Team][] [Cargo]    |             |
-| Collaboration with [GSoC proc-macro project][GSoC] | ![Team][] [Compiler] |             |
-| Summary of experiments or RFC                      | [weihanglo][]        | (or mentee) |
-
-> For security reviews,
-> I'd like assistance from experts in security domains.
-> Ideally those experts would be from within the community,
-> such as the [Security Response] or [Secure Code] working groups.
-> However,
-> I don't want to pressure that goal since comprehensive security reviews are extremely time-consuming.
-> Outside experts are also welcome.
-
-[Help wanted]: https://img.shields.io/badge/Help%20wanted-yellow
-[Complete]: https://img.shields.io/badge/Complete-green
-[TBD]: https://img.shields.io/badge/TBD-red
-[Team]: https://img.shields.io/badge/Team%20ask-red
-
-[Compiler]: https://www.rust-lang.org/governance/teams/compiler
-[Infra]: https://www.rust-lang.org/governance/teams/infra
-[Security Response]: https://www.rust-lang.org/governance/wgs/wg-security-response
-[Secure Code]: https://www.rust-lang.org/governance/wgs/wg-secure-code
-=======
 | Subgoal                                    | Owner(s) or team(s)  | Notes       |
 | ------------------------------------------ | -------------------- | ----------- |
 | Design                                     | @weihanglo           | (or mentee) |
@@ -168,7 +140,17 @@
 | Standard reviews                           | ![Team][] [Cargo]    |             |
 | Collaboration with GSoC proc-macro project | ![Team][] [Compiler] |             |
 | Summary of experiments or RFC              | @weihanglo           | (or mentee) |
->>>>>>> 952e2698
+
+> For security reviews,
+> I'd like assistance from experts in security domains.
+> Ideally those experts would be from within the community,
+> such as the [Security Response] or [Secure Code] working groups.
+> However,
+> I don't want to pressure that goal since comprehensive security reviews are extremely time-consuming.
+> Outside experts are also welcome.
+
+[Security Response]: https://www.rust-lang.org/governance/wgs/wg-security-response
+[Secure Code]: https://www.rust-lang.org/governance/wgs/wg-secure-code
 
 ## Outputs and milestones
 
